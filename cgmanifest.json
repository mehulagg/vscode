--- conflicted
+++ resolved
@@ -60,20 +60,12 @@
 				"git": {
 					"name": "electron",
 					"repositoryUrl": "https://github.com/electron/electron",
-<<<<<<< HEAD
 					"commitHash": "f3d4daa9e582b8bd6960674f39bcbafb050c63b4"
-=======
-					"commitHash": "3d4d6454007f14fa9a5f0e1fa49206fb91b676cc"
->>>>>>> 5ea298a8
 				}
 			},
 			"isOnlyProductionDependency": true,
 			"license": "MIT",
-<<<<<<< HEAD
-			"version": "6.0.0"
-=======
-			"version": "4.2.9"
->>>>>>> 5ea298a8
+			"version": "6.0.1"
 		},
 		{
 			"component": {
