{
  "name": "code-oss-dev",
  "version": "1.37.0",
<<<<<<< HEAD
  "distro": "0baea1be3719f0c7823ac5a0b5925530504b17f8",
=======
  "distro": "4d4ca170652edf13efd5916e009bdc9c0d4d1103",
>>>>>>> 112ca40e
  "author": {
    "name": "Microsoft Corporation"
  },
  "license": "MIT",
  "main": "./out/main",
  "private": true,
  "scripts": {
    "test": "mocha",
    "preinstall": "node build/npm/preinstall.js",
    "postinstall": "node build/npm/postinstall.js",
    "compile": "gulp compile --max_old_space_size=4095",
    "watch": "gulp watch --max_old_space_size=4095",
    "watch-client": "gulp watch-client --max_old_space_size=4095",
    "monaco-editor-test": "mocha --only-monaco-editor",
    "precommit": "node build/gulpfile.hygiene.js",
    "gulp": "gulp --max_old_space_size=8192",
    "7z": "7z",
    "update-grammars": "node build/npm/update-all-grammars.js",
    "update-localization-extension": "node build/npm/update-localization-extension.js",
    "smoketest": "cd test/smoke && node test/index.js",
    "download-builtin-extensions": "node build/lib/builtInExtensions.js",
    "monaco-compile-check": "tsc -p src/tsconfig.monaco.json --noEmit",
    "strict-initialization-watch": "tsc --watch -p src/tsconfig.json --noEmit --strictPropertyInitialization",
    "update-distro": "node build/npm/update-distro.js"
  },
  "dependencies": {
    "applicationinsights": "1.0.8",
    "getmac": "1.4.1",
    "graceful-fs": "4.1.11",
    "http-proxy-agent": "^2.1.0",
    "https-proxy-agent": "^2.2.1",
    "iconv-lite": "0.5.0",
    "jschardet": "1.6.0",
    "keytar": "^4.11.0",
    "minimist": "1.2.0",
    "native-is-elevated": "^0.2.1",
    "native-keymap": "2.0.0",
    "native-watchdog": "1.0.0",
    "node-pty": "0.9.0-beta19",
    "nsfw": "1.2.5",
    "onigasm-umd": "^2.2.2",
    "semver": "^5.5.0",
    "spdlog": "^0.9.0",
    "sudo-prompt": "9.0.0",
    "v8-inspect-profiler": "^0.0.20",
    "vscode-chokidar": "2.1.7",
    "vscode-proxy-agent": "0.4.0",
    "vscode-ripgrep": "^1.3.1",
    "vscode-sqlite3": "4.0.8",
<<<<<<< HEAD
    "vscode-textmate": "microsoft/vscode-textmate#update_oniguruma",
=======
    "vscode-textmate": "^4.2.2",
>>>>>>> 112ca40e
    "xterm": "3.15.0-beta71",
    "xterm-addon-search": "0.2.0-beta2",
    "xterm-addon-web-links": "0.1.0-beta10",
    "yauzl": "^2.9.2",
    "yazl": "^2.4.3"
  },
  "devDependencies": {
    "7zip": "0.0.6",
    "@types/keytar": "^4.4.0",
    "@types/minimist": "^1.2.0",
    "@types/mocha": "2.2.39",
    "@types/node": "^10.12.12",
    "@types/semver": "^5.5.0",
    "@types/sinon": "^1.16.36",
    "@types/webpack": "^4.4.10",
    "@types/winreg": "^1.2.30",
    "ansi-colors": "^3.2.3",
    "asar": "^0.14.0",
    "chromium-pickle-js": "^0.2.0",
    "copy-webpack-plugin": "^4.5.2",
    "coveralls": "^2.11.11",
    "cson-parser": "^1.3.3",
    "debounce": "^1.0.0",
    "documentdb": "^1.5.1",
    "electron-mksnapshot": "~2.0.0",
    "eslint": "^4.18.2",
    "event-stream": "3.3.4",
    "express": "^4.13.1",
    "fancy-log": "^1.3.3",
    "fast-plist": "0.1.2",
    "glob": "^5.0.13",
    "gulp": "^4.0.0",
    "gulp-atom-electron": "^1.20.0",
    "gulp-azure-storage": "^0.10.0",
    "gulp-buffer": "0.0.2",
    "gulp-concat": "^2.6.1",
    "gulp-cssnano": "^2.1.3",
    "gulp-eslint": "^5.0.0",
    "gulp-filter": "^5.1.0",
    "gulp-flatmap": "^1.0.2",
    "gulp-gunzip": "^1.0.0",
    "gulp-json-editor": "^2.5.0",
    "gulp-plumber": "^1.2.0",
    "gulp-remote-src": "^0.4.4",
    "gulp-rename": "^1.2.0",
    "gulp-replace": "^0.5.4",
    "gulp-shell": "^0.6.5",
    "gulp-tsb": "2.0.7",
    "gulp-tslint": "^8.1.3",
    "gulp-uglify": "^3.0.0",
    "gulp-untar": "^0.0.7",
    "gulp-vinyl-zip": "^2.1.2",
    "http-server": "^0.11.1",
    "husky": "^0.13.1",
    "innosetup": "5.6.1",
    "is": "^3.1.0",
    "istanbul": "^0.3.17",
    "jsdom-no-contextify": "^3.1.0",
    "lazy.js": "^0.4.2",
    "merge-options": "^1.0.1",
    "mime": "^1.4.1",
    "minimatch": "^3.0.4",
    "mkdirp": "^0.5.0",
    "mocha": "^2.2.5",
    "mocha-junit-reporter": "^1.17.0",
    "opn": "^5.4.0",
    "optimist": "0.3.5",
    "p-all": "^1.0.0",
    "pump": "^1.0.1",
    "queue": "3.0.6",
    "rcedit": "^1.1.0",
    "remap-istanbul": "^0.13.0",
    "rimraf": "^2.2.8",
    "sinon": "^1.17.2",
    "source-map": "^0.4.4",
    "ts-loader": "^4.4.2",
    "tslint": "^5.16.0",
    "typescript": "3.5.2",
    "typescript-formatter": "7.1.0",
    "uglify-es": "^3.0.18",
    "underscore": "^1.8.2",
    "vinyl": "^2.0.0",
    "vinyl-fs": "^3.0.0",
    "vsce": "1.48.0",
    "vscode-debugprotocol": "1.35.0",
    "vscode-nls-dev": "^3.3.1",
    "webpack": "^4.16.5",
    "webpack-cli": "^3.1.0",
    "webpack-stream": "^5.1.1"
  },
  "repository": {
    "type": "git",
    "url": "https://github.com/Microsoft/vscode.git"
  },
  "bugs": {
    "url": "https://github.com/Microsoft/vscode/issues"
  },
  "optionalDependencies": {
    "vscode-windows-ca-certs": "0.1.0",
    "vscode-windows-registry": "1.0.1",
    "windows-foreground-love": "0.1.0",
    "windows-mutex": "0.2.1",
    "windows-process-tree": "0.2.4"
  }
}<|MERGE_RESOLUTION|>--- conflicted
+++ resolved
@@ -1,11 +1,7 @@
 {
   "name": "code-oss-dev",
   "version": "1.37.0",
-<<<<<<< HEAD
   "distro": "0baea1be3719f0c7823ac5a0b5925530504b17f8",
-=======
-  "distro": "4d4ca170652edf13efd5916e009bdc9c0d4d1103",
->>>>>>> 112ca40e
   "author": {
     "name": "Microsoft Corporation"
   },
@@ -55,11 +51,7 @@
     "vscode-proxy-agent": "0.4.0",
     "vscode-ripgrep": "^1.3.1",
     "vscode-sqlite3": "4.0.8",
-<<<<<<< HEAD
-    "vscode-textmate": "microsoft/vscode-textmate#update_oniguruma",
-=======
     "vscode-textmate": "^4.2.2",
->>>>>>> 112ca40e
     "xterm": "3.15.0-beta71",
     "xterm-addon-search": "0.2.0-beta2",
     "xterm-addon-web-links": "0.1.0-beta10",
