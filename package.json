--- conflicted
+++ resolved
@@ -1,11 +1,7 @@
 {
   "name": "code-oss-dev",
   "version": "1.36.0",
-<<<<<<< HEAD
-  "distro": "f664f7661e70234cf4257fa5df73e635a98880a9",
-=======
   "distro": "224180ef61f67fc894727cb89068881165b35a0f",
->>>>>>> 29c09c3c
   "author": {
     "name": "Microsoft Corporation"
   },
