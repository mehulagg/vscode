--- conflicted
+++ resolved
@@ -5,11 +5,7 @@
 
 import { URI } from 'vs/base/common/uri';
 import { createDecorator, IInstantiationService } from 'vs/platform/instantiation/common/instantiation';
-<<<<<<< HEAD
-import { UntitledTextEditorInput, BaseUntitledTextEditorInput } from 'vs/workbench/common/editor/untitledTextEditorInput';
-=======
 import { UntitledTextEditorModel, IUntitledTextEditorModel } from 'vs/workbench/services/untitled/common/untitledTextEditorModel';
->>>>>>> 24b0894c
 import { IFilesConfiguration } from 'vs/platform/files/common/files';
 import { IConfigurationService } from 'vs/platform/configuration/common/configuration';
 import { Event, Emitter } from 'vs/base/common/event';
@@ -89,20 +85,9 @@
 	readonly onDidDisposeModel: Event<URI>;
 
 	/**
-<<<<<<< HEAD
-	 * Returns if an untitled resource with the given URI exists.
-	 */
-	exists(resource: URI): boolean;
-
-	add(input: BaseUntitledTextEditorInput): void;
-
-	/**
-	 * Returns an existing untitled input if already created before.
-=======
 	 * Creates a new untitled editor model with the provided options. If the `untitledResource`
 	 * property is provided and the untitled editor exists, it will return that existing
 	 * instance instead of creating a new one.
->>>>>>> 24b0894c
 	 */
 	create(options?: INewUntitledTextEditorOptions): IUntitledTextEditorModel;
 	create(options?: INewUntitledTextEditorWithAssociatedResourceOptions): IUntitledTextEditorModel;
@@ -153,21 +138,8 @@
 		super();
 	}
 
-<<<<<<< HEAD
-	add(input: BaseUntitledTextEditorInput): void {
-		this.mapResourceToInput.set(input.getResource(), input); // TODO@Ben hack until untitled models can be created without inputs
-	}
-
-	exists(resource: URI): boolean {
-		return this.mapResourceToInput.has(resource);
-	}
-
-	get(resource: URI): UntitledTextEditorInput | undefined {
-		return this.mapResourceToInput.get(resource);
-=======
 	get(resource: URI): UntitledTextEditorModel | undefined {
 		return this.mapResourceToModel.get(resource);
->>>>>>> 24b0894c
 	}
 
 	resolve(options?: IInternalUntitledTextEditorOptions): Promise<UntitledTextEditorModel & IResolvedTextEditorModel> {
